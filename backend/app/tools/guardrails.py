# app/agents/guardrails.py
from __future__ import annotations
import logging
from langchain_core.runnables import RunnablePassthrough
from langchain_core.output_parsers import StrOutputParser
from langchain_core.messages import AIMessage, ToolMessage
from langchain_core.prompts import PromptTemplate
from langchain_google_genai import ChatGoogleGenerativeAI
from app.config.settings import settings

# Make sure PatientState is imported if needed for type hints later, though not strictly needed here
from app.graphs.states import BaseAgentState

log = logging.getLogger(__name__)

# ── 1. choose a tiny, cheap model for safety
moderator = ChatGoogleGenerativeAI(
    model="gemini-2.5-flash-preview-04-17",  # Using latest flash model
    api_key=settings.google_api_key,
    temperature=0,
)

# --- Use the improved prompts from the previous step ---
INPUT_PROMPT_TEMPLATE = """
<<<<<<< HEAD
Is the following USER INPUT generally unsafe for a medical assistant chatbot?
Unsafe includes: requests for illegal activities, promoting self-harm or violence, hate speech, harassment, or direct requests to generate computer code/scripts. 

USER INPUT: "{{text}}"

Reply with exactly one word:
=======
You are an AI content safety filter for a medical chatbot. Your task is to determine if the USER INPUT is SAFE or UNSAFE based on their role and the content.

**Your entire response MUST be ONLY ONE of the following two formats:**
1.  **SAFE**
2.  **UNSAFE: <brief reason for being unsafe, 10 words or less>**

---
User Role to consider: {{user_role}}
User Input to evaluate: {{text}}
---

**Instructions for Determining Safety:**

*   **Always SAFE Inputs (If the input matches these, respond with only "SAFE"):**
    *   Simple greetings (e.g., "hello", "hi", "hey", "good morning").
    *   Simple expressions of gratitude (e.g., "thanks", "thank you").
    *   Simple affirmatives/negatives (e.g., "yes", "no", "ok", "sure", "please").
    *   Short replies that continue a conversation or confirm previous statements (e.g., providing an email when asked).
    *   Direct requests to search the web (e.g., "search the web for X", "find articles on Y").

*   **General Unsafe Content (If input matches these, respond with "UNSAFE: <reason>"; these apply to ALL roles):**
    *   Incites self-harm or violence.
    *   Promoting or detailing illegal activities.
    *   Requests for generation of harmful or unethical medical misinformation.
    *   Harassment or hate speech.
    *   Generating code or scripts in any programming language.
    *   Excessive or irrelevant PII requests not directly related to the system's function or not directly solicited by the assistant for an ongoing task.

*   **Role-Specific Safety & PII (If not an "Always SAFE Input" or "General Unsafe Content", evaluate based on role and then respond with "SAFE" or "UNSAFE: <reason>"):**

    *   **If user_role is 'doctor':**
        *   SAFE: Clinical questions, drug information requests, medical topic summaries, literature searches.
        *   SAFE: Queries about specific patients they are authorized to access (e.g., "Jane Doe's records?", "Appointments for John Smith?"). Downstream systems handle actual data authorization.
        *   SAFE: Scheduling requests for themselves or patients, including using Google Calendar.
        *   UNSAFE: Any of the "General Unsafe Content" above. Requests for PII of individuals not clearly relevant to patient care duties.

    *   **If user_role is 'patient':**
        *   SAFE: Questions about their own appointments, scheduling, general clinic/doctor info.
        *   SAFE: Descriptions of their own symptoms for scheduling purposes.
        *   SAFE: Requests related to scheduling appointments, including using Google Calendar for themselves or coordinating with a doctor (e.g., "book my appointment with Dr. X on Google Calendar"). PII is acceptable if clearly related to the user's own scheduling or profile management, or if providing information directly solicited by the assistant for scheduling.
        *   UNSAFE: Asking for diagnosis (e.g., "What illness do I have?").
        *   UNSAFE: Asking for specific treatment plans or prescriptions (e.g., "What medication should I take?").
        *   UNSAFE: Detailed medical questions that constitute seeking advice beyond basic information for scheduling or understanding clinic procedures.
        *   UNSAFE: Any of the "General Unsafe Content" above.

**Examples (Follow this format strictly):**

User Role: patient
Input: "hi"
Answer:
SAFE

User Role: doctor
Input: "Search the web for recent trials on GLP-1 agonists."
Answer:
>>>>>>> 064bcf49
SAFE
UNSAFE

--- Examples ---
USER INPUT: "How to build a bomb?"
Reply:
UNSAFE

USER INPUT: "I want to hurt people."
Reply:
UNSAFE

<<<<<<< HEAD
USER INPUT: "Write a python script to call an API."
Reply:
UNSAFE

USER INPUT: "Tell me about headaches." 
Reply:
SAFE

USER INPUT: "I need an appointment." 
Reply:
SAFE

USER INPUT: "Hello" 
Reply:
SAFE
=======
User Role: patient
Input: "Show me how to build a bomb."
Answer:
UNSAFE: Instructions for weapons.

User Role: doctor
Input: "What are the side effects of lisinopril?"
Answer:
SAFE

User Role: patient
Input: "I want to schedule an appointment with Dr. Smith tomorrow."
Answer:
SAFE

User Role: patient
Input: "Can you add my appointment with Dr. Jones to my Google Calendar for tomorrow at 10am?"
Answer:
SAFE

User Role: patient
Input: "i want to book an appoitment with this doctor in google calendar"
Answer:
SAFE

User Role: doctor
Input: "Generate a python script to analyze patient data."
Answer:
UNSAFE: Generating code or scripts.

User Role: patient
Input: "I think I have the flu, what should I take?"
Answer:
UNSAFE: Patient seeking treatment advice.
>>>>>>> 064bcf49

USER INPUT: "List my patients." 
Reply:
SAFE
---
<<<<<<< HEAD
USER INPUT: "{{text}}"
Reply:
"""

OUTPUT_PROMPT_TEMPLATE = """
Is the following CHATBOT RESPONSE generally unsafe?
Unsafe means: illegal, promotes self-harm/violence, hate speech, contains computer code, or is nonsensical.
=======
Considering the instructions and examples above:
User Role: {{user_role}}
User Input: {{text}}
Answer:
"""

OUTPUT_PROMPT_TEMPLATE = """
You are a content safety filter for a medical chatbot. Review the CHATBOT RESPONSE to ensure it is safe, ethical, AND appropriate for the intended user.
The user's role is: **{{user_role}}**
The original user input was: **{{user_input}}**

If the response is SAFE and appropriate for the {{user_role}}, reply with the EXACT word "SAFE" on the first line.
If it is UNSAFE or requires modification for the {{user_role}}, reply with the word "UNSAFE" on the first line, followed by a brief reason why it's unsafe or inappropriate for this user role.

CONTEXT:
- The chatbot has access to an internal medical knowledge base (RAG), web search, and (for doctors) a patient database.
- The chatbot's primary functions are:
    - For Patients: Appointment scheduling, providing general non-diagnostic information about services/doctors, and sending Google Calendar invites.
    - For Doctors: Clinical information retrieval (RAG/Web), accessing data about *their own* patients from the database.

SAFETY & APPROPRIATENESS RULES:

-   **If user_role is 'doctor':**
    -   **SAFE:** Responses providing detailed, factual medical information from RAG/Web (e.g., diseases, drugs, treatments, diagnostics).
    -   **SAFE:** Responses providing factual data about specific patients retrieved from the database *if the user_input indicated a query about a specific patient*.
    -   **SAFE:** Questions to the doctor for clarification.
    -   **SAFE:** Polite conversational elements.
    -   **UNSAFE (rare):** Grossly inaccurate medical statements, encouraging illegal/unethical medical practices, or attempting to share data about patients the doctor shouldn't have access to (though primary authorization is handled by tools).

-   **If user_role is 'patient':**
    -   **SAFE:** Information directly related to scheduling appointments, doctor availability, clinic locations, confirmations, and follow-up actions like sending Google Calendar invites.
    -   **SAFE:** Tool success/failure messages and relevant, on-topic follow-up questions (e.g., "Appointment confirmed. Would you like me to send a Google Calendar invite?").
    -   **SAFE:** Empathetic greetings, confirmations, polite conversational elements.
    -   **SAFE:** Stating inability to provide medical advice, diagnosis, or treatment plans and recommending consultation with a human doctor when appropriate.
    -   **UNSAFE:** Providing specific medical advice, diagnoses, treatment dosages/plans, or detailed interpretations of individual medical conditions or test results.

GENERAL SAFETY RULES (apply to both):
-   **ALWAYS UNSAFE:**
    - Promoting self-harm/violence, illegal activities, hate speech, harmful misinformation, nonsensical/off-topic responses.
    - Inappropriate sharing of PII (beyond system function).

EXAMPLES:

User Role: doctor
User Input: "What are the latest labs for Jane?"
Chatbot Response: "Jane Doe's latest Creatinine is 1.2 mg/dL (as of 2024-05-10), and Potassium is 4.0 mEq/L."
Answer:
SAFE
>>>>>>> 064bcf49

CHATBOT RESPONSE: "{{text}}"

Reply with exactly one word:
SAFE
<<<<<<< HEAD
UNSAFE
---
CHATBOT RESPONSE: "{{text}}"
Reply:
=======

User Role: patient
User Input: "What causes migraines?"
Chatbot Response: "Migraines are complex neurological events often involving ..."
Answer:
UNSAFE: Providing detailed medical explanation to patient that could be misconstrued as diagnosis/advice. Should be: "I can help you find a doctor to discuss migraines. Would you like to schedule an appointment?"

Chatbot Response: {{text_to_check}}
Answer:
>>>>>>> 064bcf49
"""

# --- End improved prompts ---


# Create proper PromptTemplates for use with pipe operators
input_prompt = PromptTemplate(template=INPUT_PROMPT_TEMPLATE, input_variables=["text"])
output_prompt = PromptTemplate(
    template=OUTPUT_PROMPT_TEMPLATE, input_variables=["text"]
)

parser = StrOutputParser()  # returns raw string


def _check(
    prompt_template: PromptTemplate,
    text_to_check: str,
) -> bool:
    """Check if text_to_check is safe using the provided prompt template."""
    if not text_to_check:
        log.debug("Guard _check: Empty text, assuming safe.")
        return True

    chain = prompt_template | moderator | parser
    # No user_role or user_input needed for these simple prompts
    verdict_raw = chain.invoke({"text": text_to_check})

    log.info(
        f"Guard _check internal: Input='{text_to_check[:70]}...', Raw LLM Verdict='{verdict_raw!r}'"
    )

    if not verdict_raw or not verdict_raw.strip():
        log.warning("Guard _check internal: Received empty verdict. Assuming unsafe.")
        return False

    first_line = verdict_raw.strip().lower()  # Simpler parsing for single-word response

    is_safe = first_line == "safe"

    if not is_safe and first_line != "unsafe":
        log.warning(
            f"Guard _check internal: Verdict ('{first_line}') was not 'safe' or 'unsafe'. Defaulting to unsafe."
        )
        return False  # Default to unsafe if format is not strictly followed

    log.info(
        f"Guard _check internal: Parsed verdict='{first_line}'. Final decision: is_safe={is_safe}"
    )
    return is_safe


def _extract_last_reply(state: dict) -> str:
    """Return content of the last AI/Tool message, or ''."""
    messages = state.get("messages", [])
    if not messages:
        return ""
    for m in reversed(messages):
        if isinstance(m, (AIMessage, ToolMessage)):
            content = getattr(m, "content", None)
            return str(content) if content is not None else ""
    return ""  # No AI or Tool message found


# ─────────────────────────────────────────────────────────────────────────
# 2.  Runnable nodes — each returns **a NEW state dict**
# ─────────────────────────────────────────────────────────────────────────
def guard_in(state: dict) -> dict:
    """Block unsafe user input."""
    current_input = state.get("current_input", "")
    if not isinstance(current_input, str):
        current_input = ""

    if not current_input:
        log.debug("guard_in: Empty input, safe.")
        state["final_output"] = None
        state["agent_name"] = None
        return state

    if not _check(input_prompt, current_input):
        rejection_message = (
            "Sorry, your request cannot be processed due to safety guidelines."
        )
        state["final_output"] = rejection_message
        state["agent_name"] = "Input Guardrail"
        log.warning(f"Input guardrail triggered. Input: '{current_input[:70]}...'.")
    else:
        log.info(f"Input guardrail passed. Input: '{current_input[:70]}...'")
        state["final_output"] = None
        state["agent_name"] = None
    return state  # input is safe, continue to agent node


def guard_out(state: dict) -> dict:
    """Sanitise assistant answer and log details."""
    last_reply_text = _extract_last_reply(state)
<<<<<<< HEAD
    if not last_reply_text:
        log.debug("guard_out: Empty last reply, safe.")
        state["final_output"] = ""
        return state  # Keep original agent_name if any

    if not _check(output_prompt, last_reply_text):
        log.warning(
            f"Output guardrail triggered. Bot Reply: '{last_reply_text[:70]}...'. Overwriting."
        )
        state["final_output"] = (
            "I'm sorry, but I'm unable to provide that response due to system guidelines."
        )
        state["agent_name"] = "Output Guardrail"
    else:
        log.info(f"Output guardrail passed. Bot Reply: '{last_reply_text[:70]}...'")
        state["final_output"] = last_reply_text  # Pass through the original reply
        # Do not change agent_name if it passed
=======
    user_role = state.get("role", "patient")  # Default to 'patient' as per friend's version
    original_user_input = state.get("current_input", "")
    original_agent_name = state.get("agent_name") # Preserve original agent name

    # ---- YOUR ENHANCED LOGGING (Slightly adapted) ----
    log.info(f"Output Guardrail: Processing for role '{user_role}'. Current agent_name: '{original_agent_name}', current_input: '{original_user_input}'")
    log.info(f"Output Guardrail: Extracted last AI/Tool reply to check: '{last_reply_text[:500]}...'")
    if log.isEnabledFor(logging.DEBUG) and "messages" in state:
        last_few_messages = state['messages'][-5:] if len(state['messages']) > 5 else state['messages']
        log.debug(f"Output Guardrail: Last few messages before check: {last_few_messages}")
    # ---- END YOUR ENHANCED LOGGING ----

    # Call the _check function (assuming it's adapted for the new arguments)
    # The 'output_prompt' itself needs to be the one that can handle these extra context variables.
    is_safe = _check(
        prompt_template=output_prompt, # Use the correct variable name for the PromptTemplate object
        text_to_check=last_reply_text,
        user_role=user_role,
        user_input_for_output_guard=original_user_input,
    )

    if not is_safe:
        # ---- YOUR LOGGING FOR BLOCKED OUTPUT ----
        # Re-invoke the chain to get the raw verdict string for logging.
        # This assumes 'moderator' and 'parser' are accessible and 'output_prompt' is the correct PromptTemplate.
        chain_for_verdict_log = output_prompt | moderator | parser
        verdict_raw_for_output = "Error getting verdict"
        try:
            # The input to invoke must match the variables expected by output_prompt
            verdict_raw_for_output = chain_for_verdict_log.invoke({
                "text_to_check": last_reply_text, # Or whatever variable name output_prompt expects for the bot's reply
                "user_role": user_role,
                "user_input_for_output_guard": original_user_input,
                # Ensure all variables used in output_prompt's template string are provided here.
                # If output_prompt only uses '{text}', then only pass that:
                # verdict_raw_for_output = chain_for_verdict_log.invoke({"text": last_reply_text})
                # This depends on how output_prompt is defined.
                # For friend's logic, it likely expects all three.
            })
        except Exception as e:
            log.error(f"Output Guardrail: Error invoking chain for verdict log: {e}")
        # ---- END YOUR LOGGING FOR BLOCKED OUTPUT ----

        log.warning(
            f"Output Guardrail: BLOCKED for role '{user_role}', text: '{last_reply_text[:200]}...'. "
            f"Guardrail LLM raw verdict: '{verdict_raw_for_output}'. "
            f"Overwriting output."
        )
        
        # Friend's blocked message and agent_name setting
        final_text_to_user = "I'm sorry, but I'm unable to provide that specific information due to system guidelines."
        state["agent_name"] = f"Output Guardrail ({user_role})"
    else:
        log.info(
            f"Output Guardrail: PASSED for role '{user_role}', output: '{last_reply_text[:100]}...'."
        )
        final_text_to_user = last_reply_text
        # Friend's logic for agent_name on pass
        if not original_agent_name:  # If the main agent itself didn't set a name
            state["agent_name"] = "Assistant" # Or role-specific default
        else:
            state["agent_name"] = original_agent_name # Keep the original agent's name

    state["final_output"] = final_text_to_user
    log.info(f"Output Guardrail: Final state - agent_name: '{state['agent_name']}', final_output: '{str(state['final_output'])[:100]}...'")
>>>>>>> 064bcf49
    return state<|MERGE_RESOLUTION|>--- conflicted
+++ resolved
@@ -22,70 +22,12 @@
 
 # --- Use the improved prompts from the previous step ---
 INPUT_PROMPT_TEMPLATE = """
-<<<<<<< HEAD
 Is the following USER INPUT generally unsafe for a medical assistant chatbot?
 Unsafe includes: requests for illegal activities, promoting self-harm or violence, hate speech, harassment, or direct requests to generate computer code/scripts. 
 
 USER INPUT: "{{text}}"
 
 Reply with exactly one word:
-=======
-You are an AI content safety filter for a medical chatbot. Your task is to determine if the USER INPUT is SAFE or UNSAFE based on their role and the content.
-
-**Your entire response MUST be ONLY ONE of the following two formats:**
-1.  **SAFE**
-2.  **UNSAFE: <brief reason for being unsafe, 10 words or less>**
-
----
-User Role to consider: {{user_role}}
-User Input to evaluate: {{text}}
----
-
-**Instructions for Determining Safety:**
-
-*   **Always SAFE Inputs (If the input matches these, respond with only "SAFE"):**
-    *   Simple greetings (e.g., "hello", "hi", "hey", "good morning").
-    *   Simple expressions of gratitude (e.g., "thanks", "thank you").
-    *   Simple affirmatives/negatives (e.g., "yes", "no", "ok", "sure", "please").
-    *   Short replies that continue a conversation or confirm previous statements (e.g., providing an email when asked).
-    *   Direct requests to search the web (e.g., "search the web for X", "find articles on Y").
-
-*   **General Unsafe Content (If input matches these, respond with "UNSAFE: <reason>"; these apply to ALL roles):**
-    *   Incites self-harm or violence.
-    *   Promoting or detailing illegal activities.
-    *   Requests for generation of harmful or unethical medical misinformation.
-    *   Harassment or hate speech.
-    *   Generating code or scripts in any programming language.
-    *   Excessive or irrelevant PII requests not directly related to the system's function or not directly solicited by the assistant for an ongoing task.
-
-*   **Role-Specific Safety & PII (If not an "Always SAFE Input" or "General Unsafe Content", evaluate based on role and then respond with "SAFE" or "UNSAFE: <reason>"):**
-
-    *   **If user_role is 'doctor':**
-        *   SAFE: Clinical questions, drug information requests, medical topic summaries, literature searches.
-        *   SAFE: Queries about specific patients they are authorized to access (e.g., "Jane Doe's records?", "Appointments for John Smith?"). Downstream systems handle actual data authorization.
-        *   SAFE: Scheduling requests for themselves or patients, including using Google Calendar.
-        *   UNSAFE: Any of the "General Unsafe Content" above. Requests for PII of individuals not clearly relevant to patient care duties.
-
-    *   **If user_role is 'patient':**
-        *   SAFE: Questions about their own appointments, scheduling, general clinic/doctor info.
-        *   SAFE: Descriptions of their own symptoms for scheduling purposes.
-        *   SAFE: Requests related to scheduling appointments, including using Google Calendar for themselves or coordinating with a doctor (e.g., "book my appointment with Dr. X on Google Calendar"). PII is acceptable if clearly related to the user's own scheduling or profile management, or if providing information directly solicited by the assistant for scheduling.
-        *   UNSAFE: Asking for diagnosis (e.g., "What illness do I have?").
-        *   UNSAFE: Asking for specific treatment plans or prescriptions (e.g., "What medication should I take?").
-        *   UNSAFE: Detailed medical questions that constitute seeking advice beyond basic information for scheduling or understanding clinic procedures.
-        *   UNSAFE: Any of the "General Unsafe Content" above.
-
-**Examples (Follow this format strictly):**
-
-User Role: patient
-Input: "hi"
-Answer:
-SAFE
-
-User Role: doctor
-Input: "Search the web for recent trials on GLP-1 agonists."
-Answer:
->>>>>>> 064bcf49
 SAFE
 UNSAFE
 
@@ -98,7 +40,6 @@
 Reply:
 UNSAFE
 
-<<<<<<< HEAD
 USER INPUT: "Write a python script to call an API."
 Reply:
 UNSAFE
@@ -114,48 +55,11 @@
 USER INPUT: "Hello" 
 Reply:
 SAFE
-=======
-User Role: patient
-Input: "Show me how to build a bomb."
-Answer:
-UNSAFE: Instructions for weapons.
-
-User Role: doctor
-Input: "What are the side effects of lisinopril?"
-Answer:
-SAFE
-
-User Role: patient
-Input: "I want to schedule an appointment with Dr. Smith tomorrow."
-Answer:
-SAFE
-
-User Role: patient
-Input: "Can you add my appointment with Dr. Jones to my Google Calendar for tomorrow at 10am?"
-Answer:
-SAFE
-
-User Role: patient
-Input: "i want to book an appoitment with this doctor in google calendar"
-Answer:
-SAFE
-
-User Role: doctor
-Input: "Generate a python script to analyze patient data."
-Answer:
-UNSAFE: Generating code or scripts.
-
-User Role: patient
-Input: "I think I have the flu, what should I take?"
-Answer:
-UNSAFE: Patient seeking treatment advice.
->>>>>>> 064bcf49
 
 USER INPUT: "List my patients." 
 Reply:
 SAFE
 ---
-<<<<<<< HEAD
 USER INPUT: "{{text}}"
 Reply:
 """
@@ -163,77 +67,15 @@
 OUTPUT_PROMPT_TEMPLATE = """
 Is the following CHATBOT RESPONSE generally unsafe?
 Unsafe means: illegal, promotes self-harm/violence, hate speech, contains computer code, or is nonsensical.
-=======
-Considering the instructions and examples above:
-User Role: {{user_role}}
-User Input: {{text}}
-Answer:
-"""
-
-OUTPUT_PROMPT_TEMPLATE = """
-You are a content safety filter for a medical chatbot. Review the CHATBOT RESPONSE to ensure it is safe, ethical, AND appropriate for the intended user.
-The user's role is: **{{user_role}}**
-The original user input was: **{{user_input}}**
-
-If the response is SAFE and appropriate for the {{user_role}}, reply with the EXACT word "SAFE" on the first line.
-If it is UNSAFE or requires modification for the {{user_role}}, reply with the word "UNSAFE" on the first line, followed by a brief reason why it's unsafe or inappropriate for this user role.
-
-CONTEXT:
-- The chatbot has access to an internal medical knowledge base (RAG), web search, and (for doctors) a patient database.
-- The chatbot's primary functions are:
-    - For Patients: Appointment scheduling, providing general non-diagnostic information about services/doctors, and sending Google Calendar invites.
-    - For Doctors: Clinical information retrieval (RAG/Web), accessing data about *their own* patients from the database.
-
-SAFETY & APPROPRIATENESS RULES:
-
--   **If user_role is 'doctor':**
-    -   **SAFE:** Responses providing detailed, factual medical information from RAG/Web (e.g., diseases, drugs, treatments, diagnostics).
-    -   **SAFE:** Responses providing factual data about specific patients retrieved from the database *if the user_input indicated a query about a specific patient*.
-    -   **SAFE:** Questions to the doctor for clarification.
-    -   **SAFE:** Polite conversational elements.
-    -   **UNSAFE (rare):** Grossly inaccurate medical statements, encouraging illegal/unethical medical practices, or attempting to share data about patients the doctor shouldn't have access to (though primary authorization is handled by tools).
-
--   **If user_role is 'patient':**
-    -   **SAFE:** Information directly related to scheduling appointments, doctor availability, clinic locations, confirmations, and follow-up actions like sending Google Calendar invites.
-    -   **SAFE:** Tool success/failure messages and relevant, on-topic follow-up questions (e.g., "Appointment confirmed. Would you like me to send a Google Calendar invite?").
-    -   **SAFE:** Empathetic greetings, confirmations, polite conversational elements.
-    -   **SAFE:** Stating inability to provide medical advice, diagnosis, or treatment plans and recommending consultation with a human doctor when appropriate.
-    -   **UNSAFE:** Providing specific medical advice, diagnoses, treatment dosages/plans, or detailed interpretations of individual medical conditions or test results.
-
-GENERAL SAFETY RULES (apply to both):
--   **ALWAYS UNSAFE:**
-    - Promoting self-harm/violence, illegal activities, hate speech, harmful misinformation, nonsensical/off-topic responses.
-    - Inappropriate sharing of PII (beyond system function).
-
-EXAMPLES:
-
-User Role: doctor
-User Input: "What are the latest labs for Jane?"
-Chatbot Response: "Jane Doe's latest Creatinine is 1.2 mg/dL (as of 2024-05-10), and Potassium is 4.0 mEq/L."
-Answer:
-SAFE
->>>>>>> 064bcf49
 
 CHATBOT RESPONSE: "{{text}}"
 
 Reply with exactly one word:
 SAFE
-<<<<<<< HEAD
 UNSAFE
 ---
 CHATBOT RESPONSE: "{{text}}"
 Reply:
-=======
-
-User Role: patient
-User Input: "What causes migraines?"
-Chatbot Response: "Migraines are complex neurological events often involving ..."
-Answer:
-UNSAFE: Providing detailed medical explanation to patient that could be misconstrued as diagnosis/advice. Should be: "I can help you find a doctor to discuss migraines. Would you like to schedule an appointment?"
-
-Chatbot Response: {{text_to_check}}
-Answer:
->>>>>>> 064bcf49
 """
 
 # --- End improved prompts ---
@@ -329,7 +171,6 @@
 def guard_out(state: dict) -> dict:
     """Sanitise assistant answer and log details."""
     last_reply_text = _extract_last_reply(state)
-<<<<<<< HEAD
     if not last_reply_text:
         log.debug("guard_out: Empty last reply, safe.")
         state["final_output"] = ""
@@ -347,71 +188,4 @@
         log.info(f"Output guardrail passed. Bot Reply: '{last_reply_text[:70]}...'")
         state["final_output"] = last_reply_text  # Pass through the original reply
         # Do not change agent_name if it passed
-=======
-    user_role = state.get("role", "patient")  # Default to 'patient' as per friend's version
-    original_user_input = state.get("current_input", "")
-    original_agent_name = state.get("agent_name") # Preserve original agent name
-
-    # ---- YOUR ENHANCED LOGGING (Slightly adapted) ----
-    log.info(f"Output Guardrail: Processing for role '{user_role}'. Current agent_name: '{original_agent_name}', current_input: '{original_user_input}'")
-    log.info(f"Output Guardrail: Extracted last AI/Tool reply to check: '{last_reply_text[:500]}...'")
-    if log.isEnabledFor(logging.DEBUG) and "messages" in state:
-        last_few_messages = state['messages'][-5:] if len(state['messages']) > 5 else state['messages']
-        log.debug(f"Output Guardrail: Last few messages before check: {last_few_messages}")
-    # ---- END YOUR ENHANCED LOGGING ----
-
-    # Call the _check function (assuming it's adapted for the new arguments)
-    # The 'output_prompt' itself needs to be the one that can handle these extra context variables.
-    is_safe = _check(
-        prompt_template=output_prompt, # Use the correct variable name for the PromptTemplate object
-        text_to_check=last_reply_text,
-        user_role=user_role,
-        user_input_for_output_guard=original_user_input,
-    )
-
-    if not is_safe:
-        # ---- YOUR LOGGING FOR BLOCKED OUTPUT ----
-        # Re-invoke the chain to get the raw verdict string for logging.
-        # This assumes 'moderator' and 'parser' are accessible and 'output_prompt' is the correct PromptTemplate.
-        chain_for_verdict_log = output_prompt | moderator | parser
-        verdict_raw_for_output = "Error getting verdict"
-        try:
-            # The input to invoke must match the variables expected by output_prompt
-            verdict_raw_for_output = chain_for_verdict_log.invoke({
-                "text_to_check": last_reply_text, # Or whatever variable name output_prompt expects for the bot's reply
-                "user_role": user_role,
-                "user_input_for_output_guard": original_user_input,
-                # Ensure all variables used in output_prompt's template string are provided here.
-                # If output_prompt only uses '{text}', then only pass that:
-                # verdict_raw_for_output = chain_for_verdict_log.invoke({"text": last_reply_text})
-                # This depends on how output_prompt is defined.
-                # For friend's logic, it likely expects all three.
-            })
-        except Exception as e:
-            log.error(f"Output Guardrail: Error invoking chain for verdict log: {e}")
-        # ---- END YOUR LOGGING FOR BLOCKED OUTPUT ----
-
-        log.warning(
-            f"Output Guardrail: BLOCKED for role '{user_role}', text: '{last_reply_text[:200]}...'. "
-            f"Guardrail LLM raw verdict: '{verdict_raw_for_output}'. "
-            f"Overwriting output."
-        )
-        
-        # Friend's blocked message and agent_name setting
-        final_text_to_user = "I'm sorry, but I'm unable to provide that specific information due to system guidelines."
-        state["agent_name"] = f"Output Guardrail ({user_role})"
-    else:
-        log.info(
-            f"Output Guardrail: PASSED for role '{user_role}', output: '{last_reply_text[:100]}...'."
-        )
-        final_text_to_user = last_reply_text
-        # Friend's logic for agent_name on pass
-        if not original_agent_name:  # If the main agent itself didn't set a name
-            state["agent_name"] = "Assistant" # Or role-specific default
-        else:
-            state["agent_name"] = original_agent_name # Keep the original agent's name
-
-    state["final_output"] = final_text_to_user
-    log.info(f"Output Guardrail: Final state - agent_name: '{state['agent_name']}', final_output: '{str(state['final_output'])[:100]}...'")
->>>>>>> 064bcf49
     return state