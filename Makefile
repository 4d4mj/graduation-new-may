# ──────────────────────────────────────────────────────────────────────────────
#  Makefile (root)
# ──────────────────────────────────────────────────────────────────────────────

# Compose files
COMPOSE_DEV = docker compose -f compose.base.yml -f compose.dev.yml
COMPOSE_PROD = docker compose -f compose.base.yml -f ompose.prod.yml

<<<<<<< HEAD
.PHONY: dev lint test gen-frontend gen-backend gen-all prod  psql backend frontend down-dev migrate
=======
# ─── DATA MANAGEMENT ───────────────────────────────────────────────────────────

.PHONY: ingest ingest-clear

ingest:           ## Ingest documents into the RAG vector store (appends data)
	@echo "→ Starting RAG data ingestion (appending)..."
	$(COMPOSE_DEV) run --rm backend python scripts/ingest_data.py
	@echo "→ Ingestion finished."

ingest-clear:     ## Clear RAG vector store THEN ingest documents
	@echo "→ Clearing RAG vector store and starting fresh ingestion..."
	$(COMPOSE_DEV) run --rm backend python scripts/ingest_data.py --clear
	@echo "→ Ingestion finished."

.PHONY: dev lint test gen-frontend gen-backend gen-all prod  psql backend frontend down-dev ingest ingest-clear migrate
>>>>>>> e1ccd06b

# ─── DEVELOPMENT ───────────────────────────────────────────────────────────────

dev:           ## spin up the full stack in dev mode (hot-reload)
	$(COMPOSE_DEV) up --build

down:
	$(COMPOSE_DEV) down

lint:          ## lint code in both frontend & backend
	@echo "→ Linting backend…"
	$(COMPOSE_DEV) run --rm backend   ruff check src
	@echo "→ Linting frontend…"
	$(COMPOSE_DEV) run --rm frontend-dev npm run lint

test:          ## run backend tests
	$(COMPOSE_DEV) run --rm backend pytest

migrate:		## run backend migrations
	$(COMPOSE_DEV) run --rm backend alembic upgrade head

# ─── PRODUCTION ────────────────────────────────────────────────────────────────

prod:          ## spin up prod images (uses standalone Next.js & built backend)
	$(COMPOSE_PROD) up -d --build

# ─── DATABASE MANAGEMENT ───────────────────────────────────────────────────────

.PHONY: migrate

migrate:       ## Apply database migrations using Alembic
	@echo "→ Applying database migrations..."
	$(COMPOSE_DEV) run --rm backend alembic upgrade head
	@echo "→ Migrations applied."

backend: 	  ## Open the backend shell
	docker compose -f compose.base.yml exec backend bash

frontend:
	docker compose -f compose.base.yml exec frontend-dev bash


psql:          ## Open a psql shell to the database
	docker compose -f compose.base.yml exec db psql -U postgres<|MERGE_RESOLUTION|>--- conflicted
+++ resolved
@@ -6,12 +6,8 @@
 COMPOSE_DEV = docker compose -f compose.base.yml -f compose.dev.yml
 COMPOSE_PROD = docker compose -f compose.base.yml -f ompose.prod.yml
 
-<<<<<<< HEAD
-.PHONY: dev lint test gen-frontend gen-backend gen-all prod  psql backend frontend down-dev migrate
-=======
+.PHONY: dev lint test gen-frontend gen-backend gen-all prod  psql backend frontend down-dev migrate ingest ingest-clear
 # ─── DATA MANAGEMENT ───────────────────────────────────────────────────────────
-
-.PHONY: ingest ingest-clear
 
 ingest:           ## Ingest documents into the RAG vector store (appends data)
 	@echo "→ Starting RAG data ingestion (appending)..."
@@ -22,9 +18,6 @@
 	@echo "→ Clearing RAG vector store and starting fresh ingestion..."
 	$(COMPOSE_DEV) run --rm backend python scripts/ingest_data.py --clear
 	@echo "→ Ingestion finished."
-
-.PHONY: dev lint test gen-frontend gen-backend gen-all prod  psql backend frontend down-dev ingest ingest-clear migrate
->>>>>>> e1ccd06b
 
 # ─── DEVELOPMENT ───────────────────────────────────────────────────────────────
 
